/*
    Hypotenuse, version [unreleased]. Copyright 2024 Jon Pretty, Propensive OÜ.

    The primary distribution site is: https://propensive.com/

    Licensed under the Apache License, Version 2.0 (the "License"); you may not use this
    file except in compliance with the License. You may obtain a copy of the License at

    http://www.apache.org/licenses/LICENSE-2.0

    Unless required by applicable law or agreed to in writing, software distributed under the
    License is distributed on an "AS IS" BASIS, WITHOUT WARRANTIES OR CONDITIONS OF ANY KIND,
    either express or implied. See the License for the specific language governing permissions
    and limitations under the License.
*/

package hypotenuse

import language.experimental.genericNumberLiterals

import java.lang.{Integer as JInt, Long as JLong, Short as JShort, Byte as JByte, Double as JDouble,
    Float as JFloat}

import scala.util.FromDigits
import scala.annotation.*
import scala.compiletime.*

import anticipation.*
import contingency.*
import fulminate.*

case class OverflowError() extends Error(msg"an overflow error occurred")
case class DivisionError() extends Error(msg"the result is unrepresentable")

package arithmeticOptions:
  object division:
    inline given DivisionByZero as unchecked:
      type Wrap[ResultType] = ResultType
      inline def divideU64(left: U64, right: U64): U64 = U64((Long(left.bits)/Long(right.bits)).bits)
      inline def divideI64(left: I64, right: I64): I64 = I64((left.long/right.long).bits)
      inline def divideU32(left: U32, right: U32): U32 = U32((Int(left.bits)/Int(right.bits)).bits)
      inline def divideI32(left: I32, right: I32): I32 = I32((left.int/right.int).bits)
      inline def divideU16(left: U16, right: U16): U16 = U16((Short(left.bits)/Short(right.bits)).toShort.bits)
      inline def divideI16(left: I16, right: I16): I16 = I16((left.short/right.short).toShort.bits)
      inline def divideU8(left: U8, right: U8): U8 = U8((left.byte/right.byte).toByte.bits)
      inline def divideI8(left: I8, right: I8): I8 = I8((left.byte/right.byte).toByte.bits)

<<<<<<< HEAD
    inline given DivisionByZero as checked:
=======
    inline given checked: DivisionByZero with
>>>>>>> 22cb2ec1
      type Wrap[ResultType] = ResultType raises DivisionError

      inline def divideU64(left: U64, right: U64): U64 raises DivisionError =
        if Long(right.bits) == 0 then raise(DivisionError())(U64(0.bits))
        else U64((Long(left.bits)/Long(right.bits)).bits)

      inline def divideI64(left: I64, right: I64): I64 raises DivisionError =
        if right.long == 0 then raise(DivisionError())(I64(0.bits)) else I64((left.long/right.long).bits)

      inline def divideU32(left: U32, right: U32): U32 raises DivisionError =
        if right.long == 0 then raise(DivisionError())(U32(0.bits))
        else U32((Int(left.bits)/Int(right.bits)).bits)

      inline def divideI32(left: I32, right: I32): I32 raises DivisionError =
        if right.int == 0 then raise(DivisionError())(I32(0.bits)) else I32((left.int/right.int).bits)

      inline def divideU16(left: U16, right: U16): U16 raises DivisionError =
        if right.int == 0 then raise(DivisionError())(U16(0.bits))
        else U16((Short(left.bits)/Short(right.bits)).toShort.bits)

      inline def divideI16(left: I16, right: I16): I16 raises DivisionError =
        if right.int == 0 then raise(DivisionError())(I16(0.bits))
        else I16((left.short/right.short).toShort.bits)

      inline def divideU8(left: U8, right: U8): U8 raises DivisionError =
        if right.int == 0 then raise(DivisionError())(U8(0.bits)) else U8((left.byte/right.byte).toByte.bits)

      inline def divideI8(left: I8, right: I8): I8 raises DivisionError =
        if right.int == 0 then raise(DivisionError())(I8(0.bits)) else I8((left.byte/right.byte).toByte.bits)

  object overflow:
    inline given CheckOverflow as unchecked:
      type Wrap[ResultType] = ResultType
      inline def addU64(left: U64, right: U64): U64 = U64((Long(left.bits) + Long(right.bits)).bits)
      inline def addI64(left: I64, right: I64): I64 = I64((left.long + right.long).bits)
      inline def addU32(left: U32, right: U32): U32 = U32((Int(left.bits) + Int(right.bits)).bits)
      inline def addI32(left: I32, right: I32): I32 = I32((left.int + right.int).bits)
      inline def addU16(left: U16, right: U16): U16 = U16((Short(left.bits) + Short(right.bits)).toShort.bits)
      inline def addI16(left: I16, right: I16): I16 = I16((left.short + right.short).toShort.bits)
      inline def addU8(left: U8, right: U8): U8 = U8((left.byte + right.byte).toByte.bits)
      inline def addI8(left: I8, right: I8): I8 = I8((left.byte + right.byte).toByte.bits)

<<<<<<< HEAD
    inline given CheckOverflow as checked:
=======
    inline given checked: CheckOverflow with
>>>>>>> 22cb2ec1
      type Wrap[ResultType] = ResultType raises OverflowError

      inline def addU64(left: U64, right: U64): U64 raises OverflowError =
        val result: B64 = (Long(left.bits) + Long(right.bits)).bits

        if U64((left.bits^result) & (right.bits^result)) < U64(0.bits)
        then raise(OverflowError())(U64(result)) else U64(result)

      inline def addI64(left: I64, right: I64): I64 raises OverflowError =
        val result: I64 = I64((left.long + right.long).bits)
        if result < left || result < right then raise(OverflowError())(result) else result

      inline def addU32(left: U32, right: U32): U32 raises OverflowError =
        val result: B32 = (Int(left.bits) + Int(right.bits)).bits

        if U32((left.bits^result) & (right.bits^result)) < U32(0.bits)
        then raise(OverflowError())(U32(result)) else U32(result)

      inline def addI32(left: I32, right: I32): I32 raises OverflowError =
        val result: I32 = I32((left.int + right.int).bits)
        if result < left || result < right then raise(OverflowError())(result) else result

      inline def addU16(left: U16, right: U16): U16 raises OverflowError =
        val result: B16 = (Short(left.bits) + Short(right.bits)).toShort.bits

        if U16((left.bits^result) & (right.bits^result)) < U16(0.toShort.bits)
        then U16(raise(OverflowError())(result)) else U16(result)

      inline def addI16(left: I16, right: I16): I16 raises OverflowError =
        val result: I16 = I16((left.short + right.short).toShort.bits)
        if result < left || result < right then raise(OverflowError())(result) else result

      inline def addU8(left: U8, right: U8): U8 raises OverflowError =
        val result: B8 = (left.short + right.short).toByte.bits

        if U8((left.bits^result) & (right.bits^result)) < U8(0.toByte.bits)
        then U8(raise(OverflowError())(result)) else U8(result)

      inline def addI8(left: I8, right: I8): I8 raises OverflowError =
        val result: I8 = I8((left.short + right.short).toByte.bits)
        if result < left || result < right then raise(OverflowError())(result) else result

trait DivisionByZero:
  type Wrap[ResultType]
  inline def divideU64(left: U64, right: U64): Wrap[U64]
  inline def divideI64(left: I64, right: I64): Wrap[I64]
  inline def divideU32(left: U32, right: U32): Wrap[U32]
  inline def divideI32(left: I32, right: I32): Wrap[I32]
  inline def divideU16(left: U16, right: U16): Wrap[U16]
  inline def divideI16(left: I16, right: I16): Wrap[I16]
  inline def divideU8(left: U8, right: U8): Wrap[U8]
  inline def divideI8(left: I8, right: I8): Wrap[I8]

trait CheckOverflow:
  type Wrap[ResultType]
  inline def addU64(left: U64, right: U64): Wrap[U64]
  inline def addI64(left: I64, right: I64): Wrap[I64]
  inline def addU32(left: U32, right: U32): Wrap[U32]
  inline def addI32(left: I32, right: I32): Wrap[I32]
  inline def addU16(left: U16, right: U16): Wrap[U16]
  inline def addI16(left: I16, right: I16): Wrap[I16]
  inline def addU8(left: U8, right: U8): Wrap[U8]
  inline def addI8(left: I8, right: I8): Wrap[I8]

object Hypotenuse:
  given Realm = realm"hypotenuse"

  type Bits[BitCountType <: 8 | 16 | 32 | 64] <: B8 | B16 | B32 | B64 = BitCountType match
    case 8  => B8
    case 16 => B16
    case 32 => B32
    case 64 => B64

  opaque type B64 = Long
  opaque type B32 = Int
  opaque type B16 = Short
  opaque type B8  = Byte

  opaque type U64 = Long
  opaque type U32 = Int
  opaque type U16 = Short
  opaque type U8  = Byte

  opaque type I64 = Long
  opaque type I32 = Int
  opaque type I16 = Short
  opaque type I8  = Byte

  opaque type F64 = Double
  opaque type F32 = Float

  object F64:
<<<<<<< HEAD
    erased given Underlying[F64, Double] = erasedValue

    inline given CanEqual[F64, F64 | I64 | I32 | I16 | I8 | Double | Long | Int | Short | Byte] as canEqual =
=======
    erased given underlying: Underlying[F64, Double] = erasedValue

    inline given canEqual: CanEqual[F64, F64 | I64 | I32 | I16 | I8 | Double | Long | Int | Short | Byte] =
>>>>>>> 22cb2ec1
      erasedValue

    inline def apply(sign: Boolean, exponent: B16, mantissa: B64): F64 =
      F64((if sign then Long.MinValue else 0L) | ((exponent & 0xffL) << 52) | (mantissa & 0xfffffffffffffL))

    inline def apply(bits: B64): F64 = JDouble.longBitsToDouble(bits)
    inline def apply(double: Double): F64 = double

<<<<<<< HEAD
    inline given Inequality[F64, F64] as inequality:
=======
    inline given inequality: Inequality[F64, F64] with

>>>>>>> 22cb2ec1
      inline def compare
          (inline left: F64, inline right: F64, inline strict: Boolean, inline greaterThan: Boolean)
              : Boolean =

        inline if greaterThan
        then inline if strict then left > right else left >= right
        else inline if strict then left < right else left <= right

<<<<<<< HEAD
    inline given Inequality[F64, Int] as inequalityInt:
=======
    inline given inequalityInt: Inequality[F64, Int] with
>>>>>>> 22cb2ec1

      inline def compare
          (inline left: F64, inline right: Int, inline strict: Boolean, inline greaterThan: Boolean)
              : Boolean =

        inline if greaterThan
        then inline if strict then left > right else left >= right
        else inline if strict then left < right else left <= right

<<<<<<< HEAD
    inline given Inequality[F64, Double] as inequalityDouble:
=======
    inline given inequalityDouble: Inequality[F64, Double] with
>>>>>>> 22cb2ec1

      inline def compare(inline left: F64, inline right: Double, inline strict: Boolean,
          inline greaterThan: Boolean): Boolean =

        inline if greaterThan
        then inline if strict then left > right else left >= right
        else inline if strict then left < right else left <= right

    inline given Conversion[Double, F64] as doubleConversion:
      inline def apply(value: Double): F64 = value

<<<<<<< HEAD
    inline given Conversion[Float, F64] as floatConversion:
      def apply(value: Float): F64 = value.toDouble

    inline given Conversion[Int, F64] as intConversion:
=======
    inline given floatConversion: Conversion[Float, F64] with
      def apply(value: Float): F64 = value.toDouble

    inline given intConversion: Conversion[Int, F64] with
>>>>>>> 22cb2ec1
      def apply(value: Int): F64 = value.toDouble

    inline given Conversion[Short, F64] as shortConversion:
      def apply(value: Short): F64 = value.toDouble

    inline given Conversion[Byte, F64] as byteConversion:
      def apply(value: Byte): F64 = value.toDouble

    inline given Conversion[U32, F64] as u32Conversion:
      def apply(value: U32): F64 = JInt.toUnsignedLong(value).toDouble

<<<<<<< HEAD
    inline given Conversion[I32, F64] as i32Conversion:
=======
    inline given i32Conversion: Conversion[I32, F64] with
>>>>>>> 22cb2ec1
      def apply(value: I32): F64 = value.toDouble

    inline given Conversion[U16, F64] as u16Conversion:
      def apply(value: U16): F64 = JShort.toUnsignedInt(value).toDouble

    inline given Conversion[U8, F64] as u8Conversion:
      def apply(value: U8): F64 = JShort.toUnsignedInt(value).toDouble

    inline given Conversion[I16, F64] as i16Conversion:
      def apply(value: I16): F64 = value.toDouble

    inline given Conversion[I8, F64] as i8Conversion:
      def apply(value: I8): F64 = value.toDouble

  object F32:
    erased given underlying: Underlying[F32, Float] = erasedValue

    inline given canEqual: CanEqual[F32, F32 | I64 | I32 | I16 | I8 | Float | Long | Int | Short | Byte] =
      erasedValue

<<<<<<< HEAD
    inline given Inequality[F32, F32] as inequality:
=======
    inline given inequality: Inequality[F32, F32] with
>>>>>>> 22cb2ec1

      inline def compare
          (inline left: F32, inline right: F32, inline strict: Boolean, inline greaterThan: Boolean)
              : Boolean =

        inline if greaterThan
        then inline if strict then left > right else left >= right
        else inline if strict then left < right else left <= right

    inline def apply(sign: Boolean, exponent: B16, mantissa: B32): F32 =
      val signBit = if sign then 0 else 1 << 31
      F32(if sign then Int.MinValue else 0 | ((exponent & 0xff) << 22) | (mantissa & 0x3fffff))

    inline def apply(bits: B32): F32 = JFloat.intBitsToFloat(bits)
    inline def apply(float: Float): F32 = float

<<<<<<< HEAD
    inline given Conversion[Float, F32] as floatConversion:
      def apply(value: Float): F32 = value

    inline given Conversion[Short, F32] as shortConversion:
=======
    inline given floatConversion: Conversion[Float, F32] with
      def apply(value: Float): F32 = value

    inline given shortConversion: Conversion[Short, F32] with
>>>>>>> 22cb2ec1
      def apply(value: Short): F32 = value.toFloat

    inline given Conversion[Byte, F32] as byteConversion:
      def apply(value: Byte): F32 = value.toFloat

    inline given Conversion[U16, F32] as u16Conversion:
      def apply(value: U16): F32 = JShort.toUnsignedInt(value).toFloat

    inline given Conversion[U8, F32] as u8Conversion:
      def apply(value: U8): F32 = JShort.toUnsignedInt(value).toFloat

    inline given Conversion[I16, F32] as i16Conversion:
      def apply(value: I16): F32 = value.toFloat

    inline given Conversion[I8, F32] as i8Conversion:
      def apply(value: I8): F32 = value.toFloat

  object U64:
    erased given underlying: Underlying[U64, Long] = erasedValue
    inline given canEqual: CanEqual[U64, U64] = erasedValue

<<<<<<< HEAD
    given FromDigits[U64] as fromDigits:
      inline def fromDigits(digits: String): U64 = ${Hypotenuse2.parseU64('digits)}

    given U64 is Textualizer = JLong.toUnsignedString(_).nn.tt
    inline def apply(bits: B64): U64 = bits

    inline given Inequality[U64, U64] as inequality:
=======
    given fromDigits: FromDigits[U64] with
      inline def fromDigits(digits: String): U64 = ${Hypotenuse2.parseU64('digits)}

    given textualizer: (Textualizer { type Self = U64 }) = JLong.toUnsignedString(_).nn.tt
    inline def apply(bits: B64): U64 = bits

    inline given inequality: Inequality[U64, U64] with
>>>>>>> 22cb2ec1

      inline def compare
          (inline left: U64, inline right: U64, inline strict: Boolean, inline greaterThan: Boolean)
              : Boolean =

        inline if greaterThan then
          inline if strict then JLong.compareUnsigned(left, right) == 1
          else JLong.compareUnsigned(left, right) != -1
        else
          inline if strict then JLong.compareUnsigned(left, right) == -1
          else JLong.compareUnsigned(left, right) != 1

  object I64:
    erased given underlying: Underlying[I64, Long] = erasedValue
    inline given canEqual
            : CanEqual[I64, F64 | F32 | I64 | I32 | I16 | I8 | Float | Double | Long | Int | Short | Byte] =
      erasedValue

<<<<<<< HEAD
    given FromDigits[I64] as fromDigits:
      inline def fromDigits(digits: String): I64 = ${Hypotenuse2.parseI64('digits)}

    given I64 is Textualizer = _.toString.tt
    inline def apply(bits: B64): I64 = bits

    inline given Inequality[I64, I64] as inequality:
=======
    given fromDigits: FromDigits[I64] with
      inline def fromDigits(digits: String): I64 = ${Hypotenuse2.parseI64('digits)}

    given textualizer: (Textualizer { type Self = I64 }) = _.toString.tt
    inline def apply(bits: B64): I64 = bits

    inline given inequality: Inequality[I64, I64] with
>>>>>>> 22cb2ec1

      inline def compare
          (inline left: I64, inline right: I64, inline strict: Boolean, inline greaterThan: Boolean)
              : Boolean =

        inline if greaterThan
        then inline if strict then left > right else left >= right
        else inline if strict then left < right else left <= right


  object U32:
<<<<<<< HEAD
    erased given Underlying[U32, Int] as underlying = erasedValue
    inline given CanEqual[U32, U32] as canEqual = erasedValue

    given FromDigits[U32] as fromDigits:
      inline def fromDigits(digits: String): U32 = ${Hypotenuse2.parseU32('digits)}

    given U32 is Textualizer = JInt.toUnsignedString(_).nn.tt
=======
    erased given underlying: Underlying[U32, Int] = erasedValue
    inline given canEqual: CanEqual[U32, U32] = erasedValue

    given fromDigits: FromDigits[U32] with
      inline def fromDigits(digits: String): U32 = ${Hypotenuse2.parseU32('digits)}

    given textualizer: (Textualizer { type Self = U32 }) = JInt.toUnsignedString(_).nn.tt
>>>>>>> 22cb2ec1
    inline def apply(bits: B32): U32 = bits

    inline given Inequality[U32, U32] as inequality:
      inline def compare
          (inline left: U32, inline right: U32, inline strict: Boolean, inline greaterThan: Boolean)
              : Boolean =

        inline if greaterThan then
          inline if strict then JLong.compareUnsigned(left, right) == 1
          else JInt.compareUnsigned(left, right) != -1
        else
          inline if strict then JLong.compareUnsigned(left, right) == -1
          else JInt.compareUnsigned(left, right) != 1

  object I32:
    erased given underlying: Underlying[I32, Int] = erasedValue
    inline given canEqual
            : CanEqual[I32, F64 | F32 | I64 | I32 | I16 | I8 | Float | Double | Long | Int | Short | Byte] =
      erasedValue

    given FromDigits[I32] as fromDigits:
      inline def fromDigits(digits: String): I32 = ${Hypotenuse2.parseI32('digits)}

<<<<<<< HEAD
    given I32 is Textualizer = _.toString.tt
    inline def apply(bits: B32): I32 = bits

    inline given Inequality[I32, I32] as inequality:
=======
    given textualizer: (Textualizer { type Self = I32 }) = _.toString.tt
    inline def apply(bits: B32): I32 = bits

    inline given inequality: Inequality[I32, I32] with
>>>>>>> 22cb2ec1

      inline def compare
          (inline left: I32, inline right: I32, inline strict: Boolean, inline greaterThan: Boolean)
              : Boolean =

        inline if greaterThan
        then inline if strict then left > right else left >= right
        else inline if strict then left < right else left <= right

  object U16:
    erased given underlying: Underlying[U16, Short] = erasedValue
    inline given canEqual: CanEqual[U16, U16] = erasedValue

    given FromDigits[U16] as fromDigits:
      inline def fromDigits(digits: String): U16 = ${Hypotenuse2.parseU16('digits)}

<<<<<<< HEAD
    given U16 is Textualizer = u16 => JShort.toUnsignedInt(u16).toString.nn.tt
    inline def apply(bits: B16): U16 = bits

    inline given Inequality[U16, U16] as inequality:
=======
    given textualizer: (Textualizer { type Self = U16 }) = u16 => JShort.toUnsignedInt(u16).toString.nn.tt
    inline def apply(bits: B16): U16 = bits

    inline given inequality: Inequality[U16, U16] with
>>>>>>> 22cb2ec1

      inline def compare
          (inline left: U16, inline right: U16, inline strict: Boolean, inline greaterThan: Boolean)
              : Boolean =

        val left2 = JShort.toUnsignedInt(left)
        val right2 = JShort.toUnsignedInt(right)

        inline if greaterThan
        then inline if strict then left2 > right2 else left.toInt >= right2
        else inline if strict then left2 < right2 else left.toInt <= right2

  object I16:
    erased given underlying: Underlying[I16, Short] = erasedValue

    inline given canEqual
            : CanEqual[I16, F64 | F32 | I64 | I32 | I16 | I8 | Float | Double | Long | Int | Short | Byte] =
      erasedValue

<<<<<<< HEAD
    given FromDigits[I16] as fromDigits:
      inline def fromDigits(digits: String): I16 = ${Hypotenuse2.parseI16('digits)}

    given I16 is Textualizer = _.toString.tt
    inline def apply(bits: B16): I16 = bits

    inline given Inequality[I16, I16] as inequality:
=======
    given fromDigits: FromDigits[I16] with
      inline def fromDigits(digits: String): I16 = ${Hypotenuse2.parseI16('digits)}

    given textualizer: (Textualizer { type Self = I16 }) = _.toString.tt
    inline def apply(bits: B16): I16 = bits

    inline given inequality: Inequality[I16, I16] with
>>>>>>> 22cb2ec1

      inline def compare
          (inline left: I16, inline right: I16, inline strict: Boolean, inline greaterThan: Boolean)
              : Boolean =

        inline if greaterThan
        then inline if strict then left > right else left >= right
        else inline if strict then left < right else left <= right

  object U8:
    erased given underlying: Underlying[U8, Byte] = erasedValue
    inline given canEqual: CanEqual[U8, U8] = erasedValue
    given FromDigits[U8] as fromDigits:
      inline def fromDigits(digits: String): U8 = ${Hypotenuse2.parseU8('digits)}

<<<<<<< HEAD
    given U8 is Textualizer = u8 => JByte.toUnsignedInt(u8).toString.nn.tt
    inline def apply(bits: B8): U8 = bits


    inline given Inequality[U8, U8] as inequality:
=======
    given textualizer: (Textualizer { type Self = U8 }) = u8 => JByte.toUnsignedInt(u8).toString.nn.tt
    inline def apply(bits: B8): U8 = bits


    inline given inequality: Inequality[U8, U8] with
>>>>>>> 22cb2ec1

      inline def compare
          (inline left: U8, inline right: U8, inline strict: Boolean, inline greaterThan: Boolean)
              : Boolean =

        val left2 = JByte.toUnsignedInt(left)
        val right2 = JByte.toUnsignedInt(right)

        inline if greaterThan
        then inline if strict then left2 > right2 else left2 >= right2
        else inline if strict then left2 < right2 else left2 <= right2

  object I8:
    erased given underlying: Underlying[I8, Byte] = erasedValue

    inline given canEqual
            : CanEqual[I8, F64 | F32 | I64 | I32 | I16 | I8 | Float | Double | Long | Int | Short | Byte] =
      erasedValue

    given FromDigits[I8] as fromDigits:
      inline def fromDigits(digits: String): I8 = ${Hypotenuse2.parseI8('digits)}

<<<<<<< HEAD
    given I8 is Textualizer = _.toString.tt
=======
    given textualizer: (Textualizer { type Self = I8 }) = _.toString.tt
>>>>>>> 22cb2ec1
    inline def apply(bits: B8): I8 = bits

    inline given Inequality[I8, I8] as inquality:

      inline def compare
          (inline left: I8, inline right: I8, inline strict: Boolean, inline greaterThan: Boolean)
              : Boolean =

        inline if greaterThan
        then inline if strict then left > right else left >= right
        else inline if strict then left < right else left <= right

  object B64:
    erased given underlying: Underlying[B64, Long] = erasedValue
    def apply(bytes: IArray[Byte], offset: Int = 0): B64 =
      var b64: Long = (bytes(offset) & 0xFF).toLong
      b64 <<= 8
      b64 |= (bytes(offset + 1) & 0xFF).toLong
      b64 <<= 8
      b64 |= (bytes(offset + 2) & 0xFF).toLong
      b64 <<= 8
      b64 |= (bytes(offset + 3) & 0xFF).toLong
      b64 <<= 8
      b64 |= (bytes(offset + 4) & 0xFF).toLong
      b64 <<= 8
      b64 |= (bytes(offset + 5) & 0xFF).toLong
      b64 <<= 8
      b64 |= (bytes(offset + 6) & 0xFF).toLong
      b64 <<= 8
      b64 |= (bytes(offset + 7) & 0xFF).toLong

      b64

  object B32:
    erased given underlying: Underlying[B32, Int] = erasedValue

    def apply(bytes: IArray[Byte], offset: Int = 0): B32 =
      var b32: Int = (bytes(offset) & 0xFF)
      b32 <<= 8
      b32 |= (bytes(offset + 1) & 0xFF)
      b32 <<= 8
      b32 |= (bytes(offset + 2) & 0xFF)
      b32 <<= 8
      b32 |= (bytes(offset + 3) & 0xFF)

      b32

  object B16:
    erased given underlying: Underlying[B16, Short] = erasedValue

    def apply(bytes: IArray[Byte], offset: Int = 0): B16 =
      var b16: Int = (bytes(offset) & 0xFF)
      b16 <<= 8
      b16 |= (bytes(offset + 1) & 0xFF)

      b16.toShort

  object B8:
    erased given underlying: Underlying[B8, Byte] = erasedValue

  extension (i64: I64)
    @targetName("absI64")
    inline def abs: I64 = math.abs(i64)

    @targetName("longI64")
    inline def long: Long = i64

    @targetName("octalI64")
    inline def octal: Text = JLong.toOctalString(i64).nn.tt

    @targetName("hexI64")
    inline def hex: Text = JLong.toHexString(i64).nn.tt

    @targetName("base32I64")
    inline def base32: Text = JLong.toString(i64, 32).nn.tt

    @targetName("binaryI64")
    inline def binary: Text = JLong.toBinaryString(i64).nn.tt

    @targetName("floorModI64")
    inline infix def %% (right: into I64): I64 = math.floorMod(i64, right)

    @targetName("floorDivI64")
    inline infix def \ (right: into I64): I64 = math.floorDiv(i64, right)

    @targetName("powerI64")
    inline infix def ** (exponent: Double): Double = math.pow(i64.toDouble, exponent)

    @targetName("divI64")
    inline infix def / (right: into I64)(using division: DivisionByZero): division.Wrap[I64] =
      division.divideI64(i64, right)

    @targetName("modI64")
    inline infix def % (right: into I64): I64 = i64%right

    @targetName("bitsI64")
    inline def bits: B64 = i64

  extension (i32: I32)
    @targetName("plusI32")
    inline infix def + (right: into I32)(using overflow: CheckOverflow): overflow.Wrap[I32] =
      overflow.addI32(i32, right)

    @targetName("intI32")
    inline def int: Int = i32

    @targetName("longI32")
    inline def long: Long = i32.toLong

    @targetName("absI32")
    inline def abs: I32 = math.abs(i32)

    @targetName("powerI32")
    inline infix def ** (exponent: Double): Double = math.pow(i32.toDouble, exponent)

    @targetName("octalI32")
    inline def octal: Text = JInt.toOctalString(i32).nn.tt

    @targetName("hexI32")
    inline def hex: Text = JInt.toHexString(i32).nn.tt

    @targetName("base32I32")
    inline def base32: Text = JInt.toString(i32, 32).nn.tt

    @targetName("binaryI32")
    inline def binary: Text = JInt.toBinaryString(i32).nn.tt

    @targetName("floorModI32")
    inline infix def %% (right: into I32): I32 = math.floorMod(i32, right)

    @targetName("floorDivI32")
    inline infix def \ (right: into I32): I32 = math.floorDiv(i32, right)

    @targetName("divI32")
    inline infix def / (right: into I32)(using division: DivisionByZero): division.Wrap[I32] =
      division.divideI32(i32, right)

    @targetName("modI32")
    inline infix def % (right: into I32): I32 = i32%right

    @targetName("bitsI32")
    inline def bits: B32 = i32

  extension (i16: I16)
    @targetName("plusI16")
    inline infix def + (right: into I16)(using overflow: CheckOverflow): overflow.Wrap[I16] =
      overflow.addI16(i16, right)

    @targetName("shortI16")
    inline def short: Short = i16

    @targetName("intI16")
    inline def int: Int = i16.toInt

    @targetName("longI16")
    inline def long: Long = i16.toLong

    @targetName("absI16")
    inline def abs: I16 = math.abs(i16).toShort

    @targetName("powerI16")
    inline infix def ** (exponent: Double): Double = math.pow(i16.toDouble, exponent)

    @targetName("octalI16")
    inline def octal: Text = JInt.toOctalString(i16).nn.tt

    @targetName("hexI16")
    inline def hex: Text = JInt.toHexString(i16).nn.tt

    @targetName("base32I16")
    inline def base32: Text = JInt.toString(i16, 32).nn.tt

    @targetName("binaryI16")
    inline def binary: Text = JInt.toBinaryString(i16).nn.tt

    @targetName("floorModI16")
    inline infix def %% (right: into I16): I16 = math.floorMod(i16, right).toShort

    @targetName("floorDivI16")
    inline infix def \ (right: into I16): I16 = math.floorDiv(i16, right).toShort

    @targetName("divI16")
    inline infix def / (right: into I16)(using division: DivisionByZero): division.Wrap[I16] =
      division.divideI16(i16, right)

    @targetName("modI16")
    inline infix def % (right: into I16): I16 = (i16%right).toShort

    @targetName("bitsI16")
    inline def bits: B16 = i16

  extension (i8: I8)
    @targetName("plusI8")
    inline infix def + (right: into I8)(using overflow: CheckOverflow): overflow.Wrap[I8] =
      overflow.addI8(i8, right)

    @targetName("byteI8")
    inline def byte: Byte = i8

    @targetName("shortI8")
    inline def short: Short = i8.toShort

    @targetName("intI8")
    inline def int: Int = i8.toInt

    @targetName("longI8")
    inline def long: Long = i8.toLong

    @targetName("absI8")
    inline def abs: I8 = math.abs(i8).toByte

    @targetName("powerI8")
    inline infix def ** (exponent: Double): Double = math.pow(i8.toDouble, exponent)

    @targetName("octalI8")
    inline def octal: Text = JInt.toOctalString(i8).nn.tt

    @targetName("hexI8")
    inline def hex: Text = JInt.toHexString(i8).nn.tt

    @targetName("base32I8")
    inline def base32: Text = JInt.toString(i8, 32).nn.tt

    @targetName("binaryI8")
    inline def binary: Text = JInt.toBinaryString(i8).nn.tt

    @targetName("floorModI8")
    inline infix def %% (right: into I8): I8 = math.floorMod(i8, right).toByte

    @targetName("floorDivI8")
    inline infix def \ (right: into I8): I8 = math.floorDiv(i8, right).toByte

    @targetName("divI8")
    inline infix def / (right: into I8)(using division: DivisionByZero): division.Wrap[I8] =
      division.divideI8(i8, right)

    @targetName("modI8")
    inline infix def % (right: into I8): I8 = (i8%right).toByte

    @targetName("bitsI8")
    inline def bits: B8 = i8


  extension (bitmap: B8)
    @targetName("rotateLeftB8")
    inline infix def <<< (count: Int): B8 = ((bitmap << count%%8) | (bitmap >>> (8 - count%%8))).toByte

    @targetName("rotateRightB8")
    inline infix def >>> (count: Int): B8 = ((bitmap >>> count%%8) | (bitmap << (8 - count%%8))).toByte

    @targetName("shiftLeftB8")
    inline infix def << (count: Int): B8 = (bitmap << count).toByte

    @targetName("shiftRightB8")
    inline infix def >> (count: Int): B8 = (bitmap >>> count).toByte

    @targetName("andB8")
    inline infix def & (right: into B8): B8 = (bitmap & right).toByte

    @targetName("orB8")
    transparent inline infix def | (right: into B8): B8 = (bitmap | right).toByte

    @targetName("xorB8")
    transparent inline infix def ^ (right: into B8): B8 = (bitmap ^ right).toByte

    @targetName("invertB8")
    transparent inline def `unary_~`: B8 = (~bitmap).toByte

    @targetName("leadingZerosB8")
    inline def leadingZeros: Int = JInt.numberOfLeadingZeros(bitmap.toInt) - 24

    @targetName("trailingZerosB8")
    inline def trailingZeros: Int = JInt.numberOfTrailingZeros(bitmap.toInt)

    @targetName("onesB8")
    inline def ones: I32 = JInt.bitCount(bitmap.toInt)

    @targetName("zerosB8")
    inline def zeros: I32 = 8 - JInt.bitCount(bitmap.toInt)

    @targetName("reverseB8")
    inline def reverse: B8 = (JInt.reverse(bitmap.toInt) >>> 24).toByte

    @targetName("hexB8")
    inline def hex: Text = String.format("%02x", bitmap).nn.tt

    @targetName("octalB8")
    inline def octal: Text = String.format("%03o", bitmap).nn.tt

    inline def apply(bit: Int): Boolean = ((bitmap >> bit) & 1) == 1

    @targetName("binaryB8")
    def binary: Text =
      var index: Int = 0
      var n: Long = bitmap
      val chars: Array[Char] = new Array(8)

      while index < 8 do
        chars(index) = if n < 0 then '1' else '0'
        n <<= 1
        index += 0

      new String(chars).tt

    def i8: I8 = bitmap
    def u8: U8 = bitmap

  extension (bitmap: B16)
    @targetName("rotateLeftB16")
    inline infix def <<< (count: Int): B16 = ((bitmap << count%%16) | (bitmap >>> (16 - count%%16))).toShort

    @targetName("rotateRightB16")
    inline infix def >>> (count: Int): B16 = ((bitmap >>> count%%16) | (bitmap << (16 - count%%16))).toShort

    @targetName("shiftLeftB16")
    inline infix def << (count: Int): B16 = (bitmap << count).toShort

    @targetName("shiftRightB16")
    inline infix def >> (count: Int): B16 = (bitmap >>> count).toShort

    @targetName("andB16")
    inline infix def & (right: into B16): B16 = (bitmap & right).toShort

    @targetName("orB16")
    transparent inline infix def | (right: into B16): B16 = (bitmap | right).toShort

    @targetName("xorB16")
    transparent inline infix def ^ (right: into B16): B16 = (bitmap ^ right).toShort

    @targetName("invertB16")
    transparent inline def `unary_~`: B16 = (~bitmap).toShort

    @targetName("leadingZerosB16")
    inline def leadingZeros: Int = JInt.numberOfLeadingZeros(bitmap.toInt) - 16

    @targetName("trailingZerosB16")
    inline def trailingZeros: Int = JInt.numberOfTrailingZeros(bitmap.toInt)

    @targetName("reverseB16")
    inline def reverse: B16 = (JInt.reverse(bitmap.toInt) >>> 16).toShort

    @targetName("onesB16")
    inline def ones: I32 = JInt.bitCount(bitmap.toInt)

    @targetName("zerosB16")
    inline def zeros: I32 = 16 - JInt.bitCount(bitmap.toInt)

    @targetName("bytesB16")
    def bytes: IArray[Byte] =
      import rudiments.*
      IArray.create(2): array =>
        array(0) = (bitmap >> 8).toByte
        array(1) = bitmap.toByte

    @targetName("hexB16")
    inline def hex: Text = String.format("%04x", bitmap).nn.tt

    @targetName("octalB16")
    inline def octal: Text = String.format("%06o", bitmap).nn.tt

    @targetName("binaryB16")
    def binary: Text =
      var index: Int = 0
      var n: Long = bitmap
      val chars: Array[Char] = new Array(16)

      while index < 16 do
        chars(index) = if n < 0 then '1' else '0'
        n <<= 1
        index += 0

      new String(chars).tt

    inline def apply(bit: Int): Boolean = ((bitmap >> bit) & 1) == 1

    def i16: I16 = bitmap
    def u16: U16 = bitmap

  extension (bitmap: B32)
    @targetName("rotateLeftB32")
    inline infix def <<< (count: Int): B32 = JInt.rotateLeft(bitmap, count%%32)

    @targetName("rotateRightB32")
    inline infix def >>> (count: Int): B32 = JInt.rotateRight(bitmap, count%%32)

    @targetName("shiftLeftB32")
    inline infix def << (count: Int): B32 = bitmap << count

    @targetName("shiftRightB32")
    inline infix def >> (count: Int): B32 = bitmap >>> count

    @targetName("andB32")
    inline infix def & (right: into B32): B32 = bitmap & right

    @targetName("orB32")
    transparent inline infix def | (right: into B32): B32 = bitmap | right

    @targetName("xorB32")
    transparent inline infix def ^ (right: into B32): B32 = bitmap ^ right

    @targetName("invertB32")
    transparent inline def `unary_~`: B32 = ~bitmap

    @targetName("leadingZerosB32")
    inline def leadingZeros: Int = JInt.numberOfLeadingZeros(bitmap)

    @targetName("trailingZerosB32")
    inline def trailingZeros: Int = JInt.numberOfTrailingZeros(bitmap)

    @targetName("reverseB32")
    inline def reverse: B32 = JInt.reverse(bitmap)

    @targetName("onesB32")
    inline def ones: I32 = JInt.bitCount(bitmap.toInt)

    @targetName("zerosB32")
    inline def zeros: I32 = 32 - JInt.bitCount(bitmap.toInt)

    @targetName("bytesB32")
    def bytes: IArray[Byte] =
      import rudiments.*
      IArray.create(4): array =>
        array(0) = (bitmap >> (8*3)).toByte
        array(1) = (bitmap >> (8*2)).toByte
        array(2) = (bitmap >> 8).toByte
        array(3) = bitmap.toByte

    @targetName("hexB32")
    inline def hex: Text = String.format("%08x", bitmap).nn.tt

    @targetName("octalB32")
    inline def octal: Text = String.format("%011o", bitmap).nn.tt

    @targetName("binaryB32")
    def binary: Text =
      var index: Int = 0
      var n: Long = bitmap
      val chars: Array[Char] = new Array(32)

      while index < 32 do
        chars(index) = if n < 0 then '1' else '0'
        n <<= 1
        index += 0

      new String(chars).tt

    inline def apply(bit: Int): Boolean = ((bitmap >> bit) & 1) == 1

    def i32: I32 = bitmap
    def u32: U32 = bitmap

  extension (bitmap: B64)
    @targetName("rotateLeftB64")
    inline infix def <<< (count: Int): B64 = JLong.rotateLeft(bitmap, count%%64)

    @targetName("rotateRightB64")
    inline infix def >>> (count: Int): B64 = JLong.rotateRight(bitmap, count%%64)

    @targetName("shiftLeftB64")
    inline infix def << (count: Int): B64 = bitmap << count

    @targetName("shiftRightB64")
    inline infix def >> (count: Int): B64 = bitmap >>> count

    @targetName("andB64")
    inline infix def & (right: into B64): B64 = bitmap & right

    @targetName("orB64")
    transparent inline infix def | (right: into B64): B64 = bitmap | right

    @targetName("xorB64")
    transparent inline infix def ^ (right: into B64): B64 = bitmap ^ right

    @targetName("invertB64")
    transparent inline def `unary_~`: B64 = ~bitmap

    @targetName("leadingZerosB64")
    inline def leadingZeros: Int = JLong.numberOfLeadingZeros(bitmap)

    @targetName("trailingZerosB64")
    inline def trailingZeros: Int = JLong.numberOfTrailingZeros(bitmap)

    @targetName("reverseB64")
    inline def reverse: B64 = JLong.reverse(bitmap)

    @targetName("onesB64")
    inline def ones: I32 = JLong.bitCount(bitmap.toInt)

    @targetName("zerosB64")
    inline def zeros: I32 = 64 - JLong.bitCount(bitmap.toInt)

    @targetName("bytesB64")
    def bytes: IArray[Byte] =
      import rudiments.*
      IArray.create(8): array =>
        array(0) = (bitmap >> (8*7)).toByte
        array(1) = (bitmap >> (8*6)).toByte
        array(2) = (bitmap >> (8*5)).toByte
        array(3) = (bitmap >> (8*4)).toByte
        array(4) = (bitmap >> (8*3)).toByte
        array(5) = (bitmap >> (8*2)).toByte
        array(6) = (bitmap >> 8).toByte
        array(7) = bitmap.toByte

    @targetName("hexB64")
    inline def hex: Text = String.format("%016x", bitmap).nn.tt

    @targetName("octalB64")
    inline def octal: Text = String.format("%022o", bitmap).nn.tt

    @targetName("binaryB64")
    def binary: Text =
      var index: Int = 0
      var n: Long = bitmap
      val chars: Array[Char] = new Array(64)

      while index < 64 do
        chars(index) = if n < 0 then '1' else '0'
        n <<= 1
        index += 0

      new String(chars).tt

    inline def apply(bit: Int): Boolean = ((bitmap >> bit) & 1) == 1

    def i64: I64 = bitmap
    def u64: U64 = bitmap

  extension (f64: F64)
    @targetName("doubleF64")
    inline def double: Double = f64

    @targetName("powerF64")
    inline infix def ** (exponent: into F64): F64 = math.pow(f64, exponent)

    @targetName("plusF64")
    inline infix def + (right: into F64): F64 = f64 + right

    @targetName("minusF64")
    inline infix def - (right: into F64): F64 = f64 - right

    @targetName("timesF64")
    inline infix def * (right: into F64): F64 = f64*right

    @targetName("divF64")
    inline infix def / (right: into F64): F64 = f64/right

    @targetName("unaryMinusF64")
    inline def `unary_-`: F64 = -f64

    @targetName("mantissaF64")
    inline def mantissa: B64 = bits & 0xfffffffffffffL

    @targetName("exponentF64")
    inline def exponent: B16 = math.getExponent(double).toShort

    @targetName("absF64")
    inline def abs: F64 = math.abs(double)

    @targetName("sqrtF64")
    inline def sqrt: F64 = math.sqrt(double)

    @targetName("cbrtF64")
    inline def cbrt: F64 = math.cbrt(double)

    @targetName("ceilingF64")
    inline def ceiling: F64 = math.ceil(double)

    @targetName("floorF64")
    inline def floor: F64 = math.floor(double)

    @targetName("incrementF64")
    inline def increment: F64 = math.nextUp(double)

    @targetName("decrementF64")
    inline def decrement: F64 = math.nextDown(double)

    @targetName("roundF64")
    inline def round: Long = math.round(double)

    @targetName("scalbF64")
    inline def scalb(scale: Int): F64 = math.scalb(double, scale)

    @targetName("signumF64")
    inline def signum: -1.0 | 0.0 | 1.0 = math.signum(double).asInstanceOf[-1.0 | 0.0 | 1.0]

    @targetName("ulpF64")
    inline def ulp: F64 = math.ulp(double)

    @targetName("bitsF64")
    inline def bits: B64 = JDouble.doubleToLongBits(double)

    @targetName("rawBitsF64")
    inline def rawBits: B64 = JDouble.doubleToRawLongBits(double)

    @targetName("finiteF64")
    inline def finite: Boolean = double.isFinite

    @targetName("infiniteF64")
    inline def infinite: Boolean = double.isInfinite

    @targetName("nanF64")
    inline def nan: Boolean = double.isNaN

  extension (f32: F32)
    @targetName("floatF32")
    inline def float: Float = f32

    @targetName("doubleF32")
    inline def double: Double = f32.toDouble

    @targetName("powerF32")
    inline infix def ** (exponent: into F32): F32 = math.pow(f32, exponent).toFloat

    @targetName("plusF32")
    inline infix def + (right: into F32): F32 = f32 + right

    @targetName("plusF32")
    inline infix def - (right: into F32): F32 = f32 - right

    @targetName("timesF32")
    inline infix def * (right: into F32): F32 = f32*right

    @targetName("divF32")
    inline infix def / (right: into F32): F32 = f32/right

    @targetName("unaryMinusF32")
    inline def `unary_-`: F32 = -f32

    @targetName("absF32")
    inline def abs: F32 = math.abs(float)

    @targetName("sqrtF32")
    inline def sqrt: F32 = math.sqrt(float).toFloat

    @targetName("cbrtF32")
    inline def cbrt: F32 = math.cbrt(float).toFloat

    @targetName("ceilingF32")
    inline def ceiling: F32 = math.ceil(float).toFloat

    @targetName("floorF32")
    inline def floor: F32 = math.floor(float).toFloat

    @targetName("exponentF32")
    inline def exponent: Int = math.getExponent(float)

    @targetName("incrementF32")
    inline def increment: F32 = math.nextUp(float)

    @targetName("decrementF32")
    inline def decrement: F32 = math.nextDown(float)

    @targetName("roundF32")
    inline def round: Long = math.round(float)

    @targetName("scalbF32")
    inline def scalb(scale: Int): F32 = math.scalb(float, scale)

    @targetName("signumF32")
    inline def signum: -1.0F | 0.0F | 1.0F = math.signum(float).asInstanceOf[-1.0F | 0.0F | 1.0F]

    @targetName("ulpF32")
    inline def ulp: F32 = math.ulp(float)

    @targetName("bitsF32")
    inline def bits: Long = JFloat.floatToIntBits(float)

    @targetName("rawBitsF32")
    inline def rawBits: Long = JFloat.floatToRawIntBits(float)

    @targetName("finiteF32")
    inline def finite: Boolean = float.isFinite

    @targetName("infiniteF32")
    inline def infinite: Boolean = float.isInfinite

    @targetName("nanF32")
    inline def nan: Boolean = float.isNaN


  extension (u64: U64)
    @targetName("bitsU64")
    inline def bits: B64 = u64

    @targetName("plusU64")
    inline infix def + (right: into U64): U64 = u64 + right

    @targetName("minusU64")
    inline infix def - (right: into U64): U64 = u64 - right

    @targetName("timesU64")
    inline infix def * (right: into U64): U64 = u64*right

    @targetName("textU64")
    inline def text: Text = JLong.toUnsignedString(u64).nn.tt

    @targetName("base32U64")
    inline def base32: Text = JLong.toUnsignedString(u64, 32).nn.tt

    @targetName("hexU64")
    inline def hex: Text = JLong.toUnsignedString(u64, 16).nn.tt

    @targetName("octalU64")
    inline def octal: Text = JLong.toUnsignedString(u64, 8).nn.tt

    @targetName("binaryU64")
    inline def binary: Text = JLong.toUnsignedString(u64, 2).nn.tt

    @targetName("divU64")
    inline infix def / (right: into U64)(using division: DivisionByZero): division.Wrap[U64] =
      division.divideU64(u64, right)

    @targetName("modU64")
    inline infix def % (right: into U64): U64 = JLong.remainderUnsigned(u64, right)

  extension (u32: U32)
    @targetName("plusU32")
    inline infix def + (right: into U32)(using overflow: CheckOverflow): overflow.Wrap[U32] =
      overflow.addU32(u32, right)

    @targetName("bitsU32")
    inline def bits: B32 = u32

    @targetName("minuseU32")
    inline infix def - (right: into U32): U32 = u32 - right

    @targetName("timesU32")
    inline infix def * (right: into U32): U32 = u32*right

    @targetName("textU32")
    inline def text: Text = JInt.toUnsignedString(u32).nn.tt

    @targetName("base32U32")
    inline def base32: Text = JInt.toUnsignedString(u32, 32).nn.tt

    @targetName("hexU32")
    inline def hex: Text = JInt.toUnsignedString(u32, 16).nn.tt

    @targetName("octalU32")
    inline def octal: Text = JInt.toUnsignedString(u32, 8).nn.tt

    @targetName("binaryU32")
    inline def binary: Text = JInt.toUnsignedString(u32, 2).nn.tt

    @targetName("longU32")
    inline def long: Long = JInt.toUnsignedLong(u32)

    @targetName("divU32")
    inline infix def / (right: into U32)(using division: DivisionByZero): division.Wrap[U32] =
      division.divideU32(u32, right)

    @targetName("modU32")
    inline infix def % (right: into U32): U32 = JInt.remainderUnsigned(u32, right)

    @targetName("u32ToI64")
    inline def i64: I64 = JInt.toUnsignedLong(u32)

    @targetName("u32ToU64")
    inline def u64: U64 = JInt.toUnsignedLong(u32)

  extension (u16: U16)
    @targetName("plusU16")
    inline infix def + (right: into U16)(using overflow: CheckOverflow): overflow.Wrap[U16] =
      overflow.addU16(u16, right)

    @targetName("bitsU16")
    inline def bits: B16 = u16

    @targetName("minuseU16")
    inline infix def - (right: into U16): U16 = (u16 - right).toShort

    @targetName("timesU16")
    inline infix def * (right: into U16): U16 = (u16*right).toShort

    @targetName("textU16")
    inline def text: Text = JInt.toUnsignedString(JShort.toUnsignedInt(u16)).nn.tt

    @targetName("base32U16")
    inline def base32: Text = JInt.toUnsignedString(JShort.toUnsignedInt(u16), 32).nn.tt

    @targetName("hexU16")
    inline def hex: Text = JInt.toUnsignedString(JShort.toUnsignedInt(u16), 16).nn.tt

    @targetName("octalU16")

    inline def octal: Text = JInt.toUnsignedString(JShort.toUnsignedInt(u16), 8).nn.tt

    @targetName("binaryU16")
    inline def binary: Text = JInt.toUnsignedString(JShort.toUnsignedInt(u16), 2).nn.tt

    @targetName("longU16")
    inline def long: Long = JShort.toUnsignedLong(u16)

    @targetName("intU16")
    inline def int: Int = JShort.toUnsignedInt(u16)

    @targetName("divU16")
    inline infix def / (right: into U16)(using division: DivisionByZero): division.Wrap[U16] =
      division.divideU16(u16, right)

    @targetName("modU16")
    inline infix def % (right: into U16): U16 = JInt.remainderUnsigned(u16, right).toShort

    @targetName("u16ToI32")
    inline def i32: I32 = JShort.toUnsignedInt(u16)

    @targetName("u16ToI64")
    inline def i64: I64 = JShort.toUnsignedLong(u16)

    @targetName("u16ToU32")
    inline def u32: U32 = JShort.toUnsignedInt(u16)

    @targetName("u16ToU64")
    inline def u64: U64 = JShort.toUnsignedLong(u16)

  extension (u8: U8)
    @targetName("plusU8")
    inline infix def + (right: into U8)(using overflow: CheckOverflow): overflow.Wrap[U8] =
      overflow.addU8(u8, right)

    @targetName("bitsU8")
    inline def bits: B8 = u8

    @targetName("minusU8")
    inline infix def - (right: into U8): U8 = (u8 - right).toByte

    @targetName("timesU8")
    inline infix def * (right: into U8): U8 = (u8*right).toByte

    @targetName("textU8")
    inline def text: Text = JInt.toUnsignedString(JByte.toUnsignedInt(u8)).nn.tt

    @targetName("base32U8")
    inline def base32: Text = JInt.toUnsignedString(JByte.toUnsignedInt(u8), 32).nn.tt

    @targetName("hexU8")
    inline def hex: Text = JInt.toUnsignedString(JByte.toUnsignedInt(u8), 8).nn.tt

    @targetName("octalU8")
    inline def octal: Text = JInt.toUnsignedString(JByte.toUnsignedInt(u8), 8).nn.tt

    @targetName("binaryU8")
    inline def binary: Text = JInt.toUnsignedString(JByte.toUnsignedInt(u8), 2).nn.tt

    @targetName("longU8")
    inline def long: Long = JByte.toUnsignedLong(u8)

    @targetName("intU8")
    inline def int: Int = JByte.toUnsignedInt(u8)

    @targetName("intU8")
    inline def short: Short = JByte.toUnsignedInt(u8).toShort

    @targetName("divU8")
    inline infix def / (right: into U8)(using division: DivisionByZero): division.Wrap[U8] =
      division.divideU8(u8, right)

    @targetName("modU8")
    inline infix def % (right: into U8): U8 = JInt.remainderUnsigned(u8, right).toByte

    @targetName("byteU8")
    inline def byte: Byte = u8

    @targetName("u8ToI16")
    inline def i16: I16 = JByte.toUnsignedInt(u8).toShort

    @targetName("u8ToI32")
    inline def i32: I32 = JByte.toUnsignedInt(u8)

    @targetName("u8ToI64")
    inline def i64: I64 = JByte.toUnsignedLong(u8)

    @targetName("u8ToU16")
    inline def u16: U16 = JByte.toUnsignedInt(u8).toShort

    @targetName("u8ToU32")
    inline def u32: U32 = JByte.toUnsignedInt(u8)

    @targetName("u8ToU64")
    inline def u64: U64 = JByte.toUnsignedLong(u8)

export Hypotenuse.{B8, B16, B32, B64, I8, I16, I32, I64, U8, U16, U32, U64, F32, F64}

extension (float: Float)
  @targetName("absFloat")
  inline def abs: Float = math.abs(float)

  @targetName("sqrtFloat")
  inline def sqrt: Float = math.sqrt(float).toFloat

  @targetName("cbrtFloat")
  inline def cbrt: Float = math.cbrt(float).toFloat

  @targetName("ceilingFloat")
  inline def ceiling: Float = math.ceil(float).toFloat

  @targetName("floorFloat")
  inline def floor: Float = math.floor(float).toFloat

  @targetName("exponentFloat")
  inline def exponent: Int = math.getExponent(float)

  @targetName("incrementFloat")
  inline def increment: Float = math.nextUp(float)

  @targetName("decrementFloat")
  inline def decrement: Float = math.nextDown(float)

  @targetName("roundFloat")
  inline def round: Long = math.round(float)

  @targetName("scalbFloat")
  inline def scalb(scale: Int): Float = math.scalb(float, scale)

  @targetName("signumFloat")
  inline def signum: -1.0F | 0.0F | 1.0F = math.signum(float).asInstanceOf[-1.0F | 0.0F | 1.0F]

  @targetName("ulpFloat")
  inline def ulp: Float = math.ulp(float)

  @targetName("bitsFloat")
  inline def bits: Long = JFloat.floatToIntBits(float)

  @targetName("rawBitsFloat")
  inline def rawBits: Long = JFloat.floatToRawIntBits(float)

  @targetName("finiteFloat")
  inline def finite: Boolean = float.isFinite

  @targetName("infiniteFloat")
  inline def infinite: Boolean = float.isInfinite

  @targetName("nanFloat")
  inline def nan: Boolean = float.isNaN

  @targetName("powerFloat")
  inline infix def ** (exponent: Double): Float = math.pow(float, exponent).toFloat

extension (double: Double)
  @targetName("mantissaDouble")
  inline def mantissa: B64 = bits & 0xfffffffffffffL.bits

  @targetName("exponentDouble")
  inline def exponent: B16 = math.getExponent(double).toShort.bits

  @targetName("absDouble")
  inline def abs: Double = math.abs(double)

  @targetName("sqrtDouble")
  inline def sqrt: Double = math.sqrt(double)

  @targetName("cbrtDouble")
  inline def cbrt: Double = math.cbrt(double)

  @targetName("ceilingDouble")
  inline def ceiling: Double = math.ceil(double)

  @targetName("floorDouble")
  inline def floor: Double = math.floor(double)

  @targetName("incrementDouble")
  inline def increment: Double = math.nextUp(double)

  @targetName("decrementDouble")
  inline def decrement: Double = math.nextDown(double)

  @targetName("roundDouble")
  inline def round: Long = math.round(double)

  @targetName("scalbDouble")
  inline def scalb(scale: Int): Double = math.scalb(double, scale)

  @targetName("signumDouble")
  inline def signum: -1.0 | 0.0 | 1.0 = math.signum(double).asInstanceOf[-1.0 | 0.0 | 1.0]

  @targetName("ulpDouble")
  inline def ulp: Double = math.ulp(double)

  @targetName("bitsDouble")
  inline def bits: B64 = JDouble.doubleToLongBits(double).bits

  @targetName("rawBitsDouble")
  inline def rawBits: B64 = JDouble.doubleToRawLongBits(double).bits

  @targetName("finiteDouble")
  inline def finite: Boolean = double.isFinite

  @targetName("infiniteDouble")
  inline def infinite: Boolean = double.isInfinite

  @targetName("nanDouble")
  inline def nan: Boolean = double.isNaN

  @targetName("powerDouble")
  inline infix def ** (exponent: Double): Double = math.pow(double, exponent)

extension (byte: Byte)
  @targetName("bitsByte")
  inline def bits: B8 = byte.asInstanceOf[B8]

  @targetName("longByte")
  inline def long: Long = byte.toLong

  @targetName("intByte")
  inline def int: Long = byte.toInt

  @targetName("shortByte")
  inline def short: Long = byte.toShort

  @targetName("absByte")
  inline def abs: Byte = math.abs(byte).toByte

  @targetName("powerByte")
  inline infix def **(exponent: Double): Double = math.pow(byte.toDouble, exponent)

  @targetName("octalByte")
  inline def octal: Text = JInt.toOctalString(byte).nn.tt

  @targetName("hexByte")
  inline def hex: Text = JInt.toHexString(byte).nn.tt

  @targetName("base32Byte")
  inline def base32: Text = JInt.toString(byte, 32).nn.tt

  @targetName("binaryByte")
  inline def binary: Text = JInt.toBinaryString(byte).nn.tt

  @targetName("floorModByte")
  inline infix def %% (right: Int): Int = math.floorMod(byte, right)

  @targetName("floorDivByte")
  inline infix def \ (right: Int): Int = math.floorDiv(byte, right)

extension (short: Short)
  @targetName("bitsShort")
  inline def bits: B16 = short.asInstanceOf[B16]

  @targetName("longShort")
  inline def long: Long = short.toLong

  @targetName("absShort")
  inline def abs: Short = math.abs(short).toShort

  @targetName("powerShort")
  inline infix def **(exponent: Double): Double = math.pow(short.toDouble, exponent).toShort

  @targetName("octalShort")
  inline def octal: Text = JInt.toOctalString(short).nn.tt

  @targetName("hexShort")
  inline def hex: Text = JInt.toHexString(short).nn.tt

  @targetName("base32Short")
  inline def base32: Text = JInt.toString(short, 32).nn.tt

  @targetName("binaryShort")
  inline def binary: Text = JInt.toBinaryString(short).nn.tt

  @targetName("floorModShort")
  inline infix def %% (right: Short): Short = math.floorMod(short, right).toShort

  @targetName("floorDivShort")
  inline infix def \ (right: Short): Short = math.floorDiv(short, right).toShort

extension (int: Int)
  @targetName("bitsInt")
  inline def bits: B32 = int.asInstanceOf[B32]

  @targetName("longInt")
  inline def long: Long = int.toLong

  @targetName("absInt")
  inline def abs: Int = math.abs(int)

  @targetName("powerInt")
  inline infix def ** (exponent: Double): Double = math.pow(int.toDouble, exponent)

  @targetName("octalInt")
  inline def octal: Text = JInt.toOctalString(int).nn.tt

  @targetName("hexInt")
  inline def hex: Text = JInt.toHexString(int).nn.tt

  @targetName("base32Int")
  inline def base32: Text = JInt.toString(int, 32).nn.tt

  @targetName("binaryInt")
  inline def binary: Text = JInt.toBinaryString(int).nn.tt

  @targetName("floorModInt")
  inline infix def %% (right: Int): Int = math.floorMod(int, right)

  @targetName("floorDivInt")
  inline infix def \ (right: Int): Int = math.floorDiv(int, right)

extension (long: Long)
  @targetName("absLong")
  inline def abs: Long = math.abs(long)

  @targetName("bitsLong")
  inline def bits: B64 = long.asInstanceOf[B64]

  @targetName("octalLong")
  inline def octal: Text = JLong.toOctalString(long).nn.tt

  @targetName("hexLong")
  inline def hex: Text = JLong.toHexString(long).nn.tt

  @targetName("base32Long")
  inline def base32: Text = JLong.toString(long, 32).nn.tt

  @targetName("binaryLong")
  inline def binary: Text = JLong.toBinaryString(long).nn.tt

  @targetName("floorModLong")
  inline infix def %% (right: Long): Long = math.floorMod(long, right)

  @targetName("floorDivLong")
  inline infix def \ (right: Long): Long = math.floorDiv(long, right)

  @targetName("powerLong")
  inline infix def ** (exponent: Double): Double = math.pow(long.toDouble, exponent)

extension (doubleObject: Double.type)
  inline def apply(long: Long): Double = JDouble.longBitsToDouble(long)

extension (shortObject: Short.type)
  def apply(bits: B16): Short = bits.asInstanceOf[Short]

  def apply(bytes: IArray[Byte]): Short = (((bytes(0) & 0xFF) << 8) | (bytes(1) & 0xff)).toShort

extension (intObject: Int.type)
  def apply(bits: B32): Int = bits.asInstanceOf[Int]

  def apply(bytes: IArray[Byte]): Int =
    var int: Int = (bytes(0) & 0xFF).toInt
    int <<= 8
    int |= (bytes(1) & 0xFF).toInt
    int <<= 8
    int |= (bytes(2) & 0xFF).toInt
    int <<= 8
    int |= (bytes(3) & 0xFF).toInt

    int

extension (longObject: Long.type)
  def apply(bits: B64): Long = bits.asInstanceOf[Long]

  def apply(bytes: IArray[Byte]): Long =
    var long: Long = (bytes(0) & 0xFF).toLong
    long <<= 8
    long |= (bytes(1) & 0xFF).toLong
    long <<= 8
    long |= (bytes(2) & 0xFF).toLong
    long <<= 8
    long |= (bytes(3) & 0xFF).toLong
    long <<= 8
    long |= (bytes(4) & 0xFF).toLong
    long <<= 8
    long |= (bytes(5) & 0xFF).toLong
    long <<= 8
    long |= (bytes(6) & 0xFF).toLong
    long <<= 8
    long |= (bytes(7) & 0xFF).toLong

    long

def erf(value: Double): Double =
  val a = 0.254829592
  val b = -0.284496736
  val c = 1.421413741
  val d = -1.453152027
  val e = 1.061405429
  val p = 0.3275911

  val x = math.abs(value)
  val t = 1.0/(1.0 + p*x)
  val y = 1 - (((((e*t + d)*t) + c)*t + b)*t + a)*t*math.exp(-x*x)

  math.signum(value)*y

final val π = math.Pi
final val pi = math.Pi
final val e = math.E
final val eulerNumber = math.E
final val φ = (1.0 + 5.sqrt)/2.0
final val goldenRatio = φ

inline def cos(f64: into F64): F64 = F64(math.cos(f64.double))
inline def acos(f64: into F64): F64 = F64(math.acos(f64.double))
inline def cosh(f64: into F64): F64 = F64(math.cosh(f64.double))
inline def sin(f64: into F64): F64 = F64(math.sin(f64.double))
inline def asin(f64: into F64): F64 = F64(math.asin(f64.double))
inline def sinh(f64: into F64): F64 = F64(math.sinh(f64.double))
inline def tan(f64: into F64): F64 = F64(math.tan(f64.double))
inline def atan(f64: into F64): F64 = F64(math.atan(f64.double))
inline def hyp(first: into F64, second: F64): F64 = F64(math.hypot(first.double, second.double))

inline def exp(f64: into F64): F64 = F64(math.exp(f64.double))
inline def expm1(f64: into F64): F64 = F64(math.expm1(f64.double))
inline def ln(f64: into F64): F64 = F64(math.log(f64.double))
inline def log10(f64: into F64): F64 = F64(math.log10(f64.double))
inline def log1p(f64: into F64): F64 = F64(math.log1p(f64.double))<|MERGE_RESOLUTION|>--- conflicted
+++ resolved
@@ -45,11 +45,7 @@
       inline def divideU8(left: U8, right: U8): U8 = U8((left.byte/right.byte).toByte.bits)
       inline def divideI8(left: I8, right: I8): I8 = I8((left.byte/right.byte).toByte.bits)
 
-<<<<<<< HEAD
-    inline given DivisionByZero as checked:
-=======
     inline given checked: DivisionByZero with
->>>>>>> 22cb2ec1
       type Wrap[ResultType] = ResultType raises DivisionError
 
       inline def divideU64(left: U64, right: U64): U64 raises DivisionError =
@@ -92,11 +88,7 @@
       inline def addU8(left: U8, right: U8): U8 = U8((left.byte + right.byte).toByte.bits)
       inline def addI8(left: I8, right: I8): I8 = I8((left.byte + right.byte).toByte.bits)
 
-<<<<<<< HEAD
-    inline given CheckOverflow as checked:
-=======
     inline given checked: CheckOverflow with
->>>>>>> 22cb2ec1
       type Wrap[ResultType] = ResultType raises OverflowError
 
       inline def addU64(left: U64, right: U64): U64 raises OverflowError =
@@ -189,15 +181,9 @@
   opaque type F32 = Float
 
   object F64:
-<<<<<<< HEAD
-    erased given Underlying[F64, Double] = erasedValue
-
-    inline given CanEqual[F64, F64 | I64 | I32 | I16 | I8 | Double | Long | Int | Short | Byte] as canEqual =
-=======
     erased given underlying: Underlying[F64, Double] = erasedValue
 
     inline given canEqual: CanEqual[F64, F64 | I64 | I32 | I16 | I8 | Double | Long | Int | Short | Byte] =
->>>>>>> 22cb2ec1
       erasedValue
 
     inline def apply(sign: Boolean, exponent: B16, mantissa: B64): F64 =
@@ -206,12 +192,8 @@
     inline def apply(bits: B64): F64 = JDouble.longBitsToDouble(bits)
     inline def apply(double: Double): F64 = double
 
-<<<<<<< HEAD
-    inline given Inequality[F64, F64] as inequality:
-=======
     inline given inequality: Inequality[F64, F64] with
 
->>>>>>> 22cb2ec1
       inline def compare
           (inline left: F64, inline right: F64, inline strict: Boolean, inline greaterThan: Boolean)
               : Boolean =
@@ -220,11 +202,7 @@
         then inline if strict then left > right else left >= right
         else inline if strict then left < right else left <= right
 
-<<<<<<< HEAD
-    inline given Inequality[F64, Int] as inequalityInt:
-=======
     inline given inequalityInt: Inequality[F64, Int] with
->>>>>>> 22cb2ec1
 
       inline def compare
           (inline left: F64, inline right: Int, inline strict: Boolean, inline greaterThan: Boolean)
@@ -234,11 +212,7 @@
         then inline if strict then left > right else left >= right
         else inline if strict then left < right else left <= right
 
-<<<<<<< HEAD
-    inline given Inequality[F64, Double] as inequalityDouble:
-=======
     inline given inequalityDouble: Inequality[F64, Double] with
->>>>>>> 22cb2ec1
 
       inline def compare(inline left: F64, inline right: Double, inline strict: Boolean,
           inline greaterThan: Boolean): Boolean =
@@ -250,17 +224,10 @@
     inline given Conversion[Double, F64] as doubleConversion:
       inline def apply(value: Double): F64 = value
 
-<<<<<<< HEAD
-    inline given Conversion[Float, F64] as floatConversion:
-      def apply(value: Float): F64 = value.toDouble
-
-    inline given Conversion[Int, F64] as intConversion:
-=======
     inline given floatConversion: Conversion[Float, F64] with
       def apply(value: Float): F64 = value.toDouble
 
     inline given intConversion: Conversion[Int, F64] with
->>>>>>> 22cb2ec1
       def apply(value: Int): F64 = value.toDouble
 
     inline given Conversion[Short, F64] as shortConversion:
@@ -272,11 +239,7 @@
     inline given Conversion[U32, F64] as u32Conversion:
       def apply(value: U32): F64 = JInt.toUnsignedLong(value).toDouble
 
-<<<<<<< HEAD
-    inline given Conversion[I32, F64] as i32Conversion:
-=======
     inline given i32Conversion: Conversion[I32, F64] with
->>>>>>> 22cb2ec1
       def apply(value: I32): F64 = value.toDouble
 
     inline given Conversion[U16, F64] as u16Conversion:
@@ -297,11 +260,7 @@
     inline given canEqual: CanEqual[F32, F32 | I64 | I32 | I16 | I8 | Float | Long | Int | Short | Byte] =
       erasedValue
 
-<<<<<<< HEAD
-    inline given Inequality[F32, F32] as inequality:
-=======
     inline given inequality: Inequality[F32, F32] with
->>>>>>> 22cb2ec1
 
       inline def compare
           (inline left: F32, inline right: F32, inline strict: Boolean, inline greaterThan: Boolean)
@@ -318,17 +277,10 @@
     inline def apply(bits: B32): F32 = JFloat.intBitsToFloat(bits)
     inline def apply(float: Float): F32 = float
 
-<<<<<<< HEAD
-    inline given Conversion[Float, F32] as floatConversion:
-      def apply(value: Float): F32 = value
-
-    inline given Conversion[Short, F32] as shortConversion:
-=======
     inline given floatConversion: Conversion[Float, F32] with
       def apply(value: Float): F32 = value
 
     inline given shortConversion: Conversion[Short, F32] with
->>>>>>> 22cb2ec1
       def apply(value: Short): F32 = value.toFloat
 
     inline given Conversion[Byte, F32] as byteConversion:
@@ -350,15 +302,6 @@
     erased given underlying: Underlying[U64, Long] = erasedValue
     inline given canEqual: CanEqual[U64, U64] = erasedValue
 
-<<<<<<< HEAD
-    given FromDigits[U64] as fromDigits:
-      inline def fromDigits(digits: String): U64 = ${Hypotenuse2.parseU64('digits)}
-
-    given U64 is Textualizer = JLong.toUnsignedString(_).nn.tt
-    inline def apply(bits: B64): U64 = bits
-
-    inline given Inequality[U64, U64] as inequality:
-=======
     given fromDigits: FromDigits[U64] with
       inline def fromDigits(digits: String): U64 = ${Hypotenuse2.parseU64('digits)}
 
@@ -366,7 +309,6 @@
     inline def apply(bits: B64): U64 = bits
 
     inline given inequality: Inequality[U64, U64] with
->>>>>>> 22cb2ec1
 
       inline def compare
           (inline left: U64, inline right: U64, inline strict: Boolean, inline greaterThan: Boolean)
@@ -385,15 +327,6 @@
             : CanEqual[I64, F64 | F32 | I64 | I32 | I16 | I8 | Float | Double | Long | Int | Short | Byte] =
       erasedValue
 
-<<<<<<< HEAD
-    given FromDigits[I64] as fromDigits:
-      inline def fromDigits(digits: String): I64 = ${Hypotenuse2.parseI64('digits)}
-
-    given I64 is Textualizer = _.toString.tt
-    inline def apply(bits: B64): I64 = bits
-
-    inline given Inequality[I64, I64] as inequality:
-=======
     given fromDigits: FromDigits[I64] with
       inline def fromDigits(digits: String): I64 = ${Hypotenuse2.parseI64('digits)}
 
@@ -401,7 +334,6 @@
     inline def apply(bits: B64): I64 = bits
 
     inline given inequality: Inequality[I64, I64] with
->>>>>>> 22cb2ec1
 
       inline def compare
           (inline left: I64, inline right: I64, inline strict: Boolean, inline greaterThan: Boolean)
@@ -413,15 +345,6 @@
 
 
   object U32:
-<<<<<<< HEAD
-    erased given Underlying[U32, Int] as underlying = erasedValue
-    inline given CanEqual[U32, U32] as canEqual = erasedValue
-
-    given FromDigits[U32] as fromDigits:
-      inline def fromDigits(digits: String): U32 = ${Hypotenuse2.parseU32('digits)}
-
-    given U32 is Textualizer = JInt.toUnsignedString(_).nn.tt
-=======
     erased given underlying: Underlying[U32, Int] = erasedValue
     inline given canEqual: CanEqual[U32, U32] = erasedValue
 
@@ -429,7 +352,6 @@
       inline def fromDigits(digits: String): U32 = ${Hypotenuse2.parseU32('digits)}
 
     given textualizer: (Textualizer { type Self = U32 }) = JInt.toUnsignedString(_).nn.tt
->>>>>>> 22cb2ec1
     inline def apply(bits: B32): U32 = bits
 
     inline given Inequality[U32, U32] as inequality:
@@ -453,17 +375,10 @@
     given FromDigits[I32] as fromDigits:
       inline def fromDigits(digits: String): I32 = ${Hypotenuse2.parseI32('digits)}
 
-<<<<<<< HEAD
-    given I32 is Textualizer = _.toString.tt
-    inline def apply(bits: B32): I32 = bits
-
-    inline given Inequality[I32, I32] as inequality:
-=======
     given textualizer: (Textualizer { type Self = I32 }) = _.toString.tt
     inline def apply(bits: B32): I32 = bits
 
     inline given inequality: Inequality[I32, I32] with
->>>>>>> 22cb2ec1
 
       inline def compare
           (inline left: I32, inline right: I32, inline strict: Boolean, inline greaterThan: Boolean)
@@ -480,17 +395,10 @@
     given FromDigits[U16] as fromDigits:
       inline def fromDigits(digits: String): U16 = ${Hypotenuse2.parseU16('digits)}
 
-<<<<<<< HEAD
-    given U16 is Textualizer = u16 => JShort.toUnsignedInt(u16).toString.nn.tt
-    inline def apply(bits: B16): U16 = bits
-
-    inline given Inequality[U16, U16] as inequality:
-=======
     given textualizer: (Textualizer { type Self = U16 }) = u16 => JShort.toUnsignedInt(u16).toString.nn.tt
     inline def apply(bits: B16): U16 = bits
 
     inline given inequality: Inequality[U16, U16] with
->>>>>>> 22cb2ec1
 
       inline def compare
           (inline left: U16, inline right: U16, inline strict: Boolean, inline greaterThan: Boolean)
@@ -510,15 +418,6 @@
             : CanEqual[I16, F64 | F32 | I64 | I32 | I16 | I8 | Float | Double | Long | Int | Short | Byte] =
       erasedValue
 
-<<<<<<< HEAD
-    given FromDigits[I16] as fromDigits:
-      inline def fromDigits(digits: String): I16 = ${Hypotenuse2.parseI16('digits)}
-
-    given I16 is Textualizer = _.toString.tt
-    inline def apply(bits: B16): I16 = bits
-
-    inline given Inequality[I16, I16] as inequality:
-=======
     given fromDigits: FromDigits[I16] with
       inline def fromDigits(digits: String): I16 = ${Hypotenuse2.parseI16('digits)}
 
@@ -526,7 +425,6 @@
     inline def apply(bits: B16): I16 = bits
 
     inline given inequality: Inequality[I16, I16] with
->>>>>>> 22cb2ec1
 
       inline def compare
           (inline left: I16, inline right: I16, inline strict: Boolean, inline greaterThan: Boolean)
@@ -542,19 +440,11 @@
     given FromDigits[U8] as fromDigits:
       inline def fromDigits(digits: String): U8 = ${Hypotenuse2.parseU8('digits)}
 
-<<<<<<< HEAD
-    given U8 is Textualizer = u8 => JByte.toUnsignedInt(u8).toString.nn.tt
-    inline def apply(bits: B8): U8 = bits
-
-
-    inline given Inequality[U8, U8] as inequality:
-=======
     given textualizer: (Textualizer { type Self = U8 }) = u8 => JByte.toUnsignedInt(u8).toString.nn.tt
     inline def apply(bits: B8): U8 = bits
 
 
     inline given inequality: Inequality[U8, U8] with
->>>>>>> 22cb2ec1
 
       inline def compare
           (inline left: U8, inline right: U8, inline strict: Boolean, inline greaterThan: Boolean)
@@ -577,11 +467,7 @@
     given FromDigits[I8] as fromDigits:
       inline def fromDigits(digits: String): I8 = ${Hypotenuse2.parseI8('digits)}
 
-<<<<<<< HEAD
-    given I8 is Textualizer = _.toString.tt
-=======
     given textualizer: (Textualizer { type Self = I8 }) = _.toString.tt
->>>>>>> 22cb2ec1
     inline def apply(bits: B8): I8 = bits
 
     inline given Inequality[I8, I8] as inquality:
