--- conflicted
+++ resolved
@@ -18,24 +18,19 @@
 
 import language.experimental.genericNumberLiterals
 
-import java.lang.{Integer as JInt, Long as JLong, Short as JShort, Byte as JByte, Double as JDouble,
-    Float as JFloat}
-
 import scala.util.FromDigits
 import scala.annotation.*
 import scala.compiletime.*
 
-<<<<<<< HEAD
 import language.experimental.genericNumberLiterals
 import language.experimental.into
 
 import java.lang.{Integer as JInt, Long as JLong, Short as JShort, Byte as JByte, Double as JDouble,
     Float as JFloat}
-=======
+
 import anticipation.*
 import contingency.*
 import fulminate.*
->>>>>>> 3e9ae168
 
 case class OverflowError() extends Error(msg"an overflow error occurred")
 case class DivisionError() extends Error(msg"the result is unrepresentable")
